workspace = { members = ["event_loop"] }
[package]
name = "client-backend"
version = "0.1.0"
edition = "2021"
build = "build.rs"

[[bin]]
name = "client_backend"
path = "src/main.rs"

[lib]
name = "client_backend"
path = "src/lib.rs"

[lints.rust]
unsafe_code = "forbid"

[lints.clippy]
pedantic = "warn"
unwrap_used = "warn"

[profile.release-with-debug]
inherits = "release"
debug = true

# See more keys and their definitions at https://doc.rust-lang.org/cargo/reference/manifest.html

[dependencies]
anyhow = { version = "1.0.72", features = ["backtrace"] }
axum = "0.6.18"
clap = { version = "4.3.11", features = ["derive"] }
clap_lex = "0.5.0"
directories-next = "2.0.0"
notify = { version = "6.1.1", default-features = false }
open = "5.0.0"
rcon = { version = "0.5.2", features = [
    "rt-tokio",
], git = "https://github.com/MegaAntiCheat/rust-rcon" }
regex = "1.8.4"
serde = { version = "1.0.164", features = ["rc"] }
serde_json = "1.0.99"
serde_yaml = "0.9.22"
steamid-ng = "1.0.0"
tappet = { git = "https://github.com/saskenuba/SteamHelper-rs", rev = "208a6ad5e2484f9cea101110dc8e29d220475821" }
thiserror = "1.0.43"
tokio = { version = "1.29.1", features = ["full", "time"] }
tokio-stream = "0.1.14"
tracing = "0.1.37"
tracing-appender = "0.2.2"
tracing-subscriber = { version = "0.3.17", features = ["env-filter"] }
keyvalues-parser = "0.1.0"
keyvalues-serde = "0.1.0"
substring = "1.4.5"
tower-http = { version = "0.4.3", features = ["cors"] }
include_dir = "0.7.3"
steamlocate = "2.0.0-beta.2"
watchman_client = { version = "0.8.0" }
tf-demo-parser = { git = "https://github.com/MegaAntiCheat/parser" }
bitbuffer = "0.10.9"
chrono = { version = "0.4.32", features = ["serde"] }
futures = "0.3.30"
event_loop = { version = "0.1.0", path = "event_loop" }
reqwest = "0.11.24"
url = "2.5.0"
tokio-tungstenite = { version = "0.21.0", features = ["native-tls"] }
atomic-write-file = "0.1.3"
<<<<<<< HEAD
uuid = { version = "1.8.0", features = ["serde", "v4"] }
=======
pot = "3.0.0"
>>>>>>> 949a02e3
<|MERGE_RESOLUTION|>--- conflicted
+++ resolved
@@ -65,8 +65,5 @@
 url = "2.5.0"
 tokio-tungstenite = { version = "0.21.0", features = ["native-tls"] }
 atomic-write-file = "0.1.3"
-<<<<<<< HEAD
 uuid = { version = "1.8.0", features = ["serde", "v4"] }
-=======
-pot = "3.0.0"
->>>>>>> 949a02e3
+pot = "3.0.0"