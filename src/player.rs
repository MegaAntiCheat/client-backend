use std::{
    collections::{HashMap, HashSet, VecDeque},
    ops::{Deref, DerefMut},
    path::{Path, PathBuf},
};

use chrono::{DateTime, Utc};
use serde::{Deserialize, Serialize, Serializer};
use steamid_ng::SteamID;

use crate::{
    io::{
        g15::{self, G15Player},
        regexes::StatusLine,
    },
    player_records::{default_custom_data, PlayerRecords, Verdict},
    settings::{ConfigFilesError, Settings},
};

pub mod tags {
    pub const FRIEND: &str = "Friend";
}

// const MAX_HISTORY_LEN: usize = 100;

pub struct Players {
    pub game_info: HashMap<SteamID, GameInfo>,
    pub steam_info: HashMap<SteamID, SteamInfo>,
    pub friend_info: HashMap<SteamID, FriendInfo>,
    pub records: PlayerRecords,
    pub tags: HashMap<SteamID, HashSet<String>>,

    pub connected: Vec<SteamID>,
    pub history: VecDeque<SteamID>,

    pub user: Option<SteamID>,
}

#[allow(dead_code)]
impl Players {
    #[must_use]
    pub fn new(records: PlayerRecords, user: Option<SteamID>) -> Self {
        let mut players = Self {
            game_info: HashMap::new(),
            steam_info: HashMap::new(),
            friend_info: HashMap::new(),
            tags: HashMap::new(),
            records,

            connected: Vec::new(),
            history: VecDeque::new(),
            user,
        };

        match players.load_steam_info() {
            Ok(()) => tracing::info!(
                "Loaded steam info cache with {} entries.",
                players.steam_info.len()
            ),
            Err(ConfigFilesError::IO(_, e)) if e.kind() == std::io::ErrorKind::NotFound => {
                tracing::warn!("No steam info cache was found, creating a new one.");
            }
            Err(e) => tracing::error!("Failed to load steam info cache: {e}"),
        }

        players
    }

    /// Check if a player has a particular tag set
    #[must_use]
    pub fn has_tag(&self, steamid: SteamID, tag: &str) -> bool {
        self.tags.get(&steamid).is_some_and(|t| t.contains(tag))
    }

    /// Set a particular tag on a player
    pub fn set_tag(&mut self, steamid: SteamID, tag: String) {
        self.tags.entry(steamid).or_default().insert(tag);
    }

    /// Clear a particular tag on a player
    pub fn clear_tag(&mut self, steamid: SteamID, tag: &str) {
        if let Some(tags) = self.tags.get_mut(&steamid) {
            tags.remove(tag);
            if tags.is_empty() {
                self.tags.remove(&steamid);
            }
        }
    }

    /// Updates friends lists of a user
    /// Propagates to all other friends lists to ensure two-way lookup possible.
    /// Only call if friends list was obtained directly from Steam API (i.e.
    /// friends list is public)
    pub fn update_friends_list(&mut self, steamid: SteamID, friendslist: Vec<Friend>) {
        // Propagate to all other hashmap entries

        for friend in &friendslist {
            self.propagate_friend(steamid, friend);
        }

        let oldfriends: Vec<SteamID> = self.set_friends(steamid, friendslist);

        // If a player's friend has been unfriended, remove player from friend's hashmap
        for oldfriend in oldfriends {
            self.remove_from_friends_list(oldfriend, steamid);
        }

        self.update_user_friend_tag(steamid);
    }

    /// Sets the friends list and friends list visibility, returning any old
    /// friends that have been removed
    fn set_friends(&mut self, steamid: SteamID, friends: Vec<Friend>) -> Vec<SteamID> {
        let friend_info = self.friend_info.entry(steamid).or_default();

        friend_info.public = Some(true);

        let mut removed_friends = friends;
        friend_info.retain(|f1| !removed_friends.iter().any(|f2| f1.steamid == f2.steamid));
        std::mem::swap(&mut removed_friends, &mut friend_info.friends);

        removed_friends.into_iter().map(|f| f.steamid).collect()
    }

    /// Helper function to add a friend to a friends list
    fn propagate_friend(&mut self, steamid: SteamID, friend: &Friend) {
        let friend_info = self.friend_info.entry(friend.steamid).or_default();

        friend_info.push(Friend {
            steamid,
            friend_since: friend.friend_since,
        });

        self.update_user_friend_tag(friend.steamid);
    }

    /// Helper function to remove a friend from a player's friendlist.
    fn remove_from_friends_list(&mut self, steamid: SteamID, friend_to_remove: SteamID) {
        if let Some(friends) = self.friend_info.get_mut(&steamid) {
            friends.retain(|f| f.steamid != friend_to_remove);
            if friends.len() == 0 && friends.public.is_none() {
                self.friend_info.remove(&steamid);
            }
        }

        if let Some(friends) = self.friend_info.get_mut(&friend_to_remove) {
            friends.retain(|f| f.steamid != steamid);
            if friends.len() == 0 && friends.public.is_none() {
                self.friend_info.remove(&friend_to_remove);
            }
        }
        self.update_user_friend_tag(friend_to_remove);
    }

    /// Mark a friends list as being private, trim all now-stale information.
    pub fn mark_friends_list_private(&mut self, steamid: SteamID) {
        let friends = self.friend_info.entry(steamid).or_default();
        let old_vis_state = friends.public;
        if old_vis_state.is_some_and(|public| !public) {
            return;
        }

        friends.public = Some(false);

        let old_friendslist = friends.clone();

        for friend in old_friendslist {
            if let Some(friends_of_friend) = self.friend_info.get(&friend.steamid) {
                // If friend's friendlist is public, that information isn't stale.
                if friends_of_friend.public.is_some_and(|p| p) {
                    continue;
                }

                self.remove_from_friends_list(friend.steamid, steamid);
            }
        }
    }

    fn update_user_friend_tag(&mut self, friend: SteamID) {
        let is_friends_with_user: Option<bool> = self.is_friends_with_user(friend);
        if is_friends_with_user.is_some_and(|friends| friends) {
            self.set_tag(friend, tags::FRIEND.into());
        } else {
            self.clear_tag(friend, tags::FRIEND);
        }
    }

    /// Check if an account is friends with the user.
    /// Returns None if we don't have enough information to tell.
    #[must_use]
    pub fn is_friends_with_user(&self, friend: SteamID) -> Option<bool> {
        self.user.and_then(|user| self.are_friends(friend, user))
    }

    /// Check if two accounts are friends with each other.
    /// Returns None if we don't have enough information to tell.
    #[must_use]
    pub fn are_friends(&self, friend1: SteamID, friend2: SteamID) -> Option<bool> {
        if let Some(friends) = self.friend_info.get(&friend1) {
            if friends.iter().any(|f| f.steamid == friend2) {
                return Some(true);
            }

            // Friends list is public, so we should be able to see the other party
            // regardless
            if friends.public.is_some_and(|p| p) {
                return Some(false);
            }
        }

        // Other friends list is public, so 2-way lookup should have been possible
        if self
            .friend_info
            .get(&friend2)
            .is_some_and(|f| f.public.is_some_and(|p| p))
        {
            return Some(false);
        }

        // Both are private :(
        None
    }

    /// Moves any old players from the server into history. Any console commands
    /// (status, `g15_dumpplayer`, etc) should be run before calling this
    /// function again to prevent removing all players from the player list.
    pub fn refresh(&mut self) {
        // Get old players
        let unaccounted_players: Vec<SteamID> = self
            .connected
            .iter()
            .filter(|&s| self.game_info.get(s).map_or(true, GameInfo::should_prune))
            .copied()
            .collect();

        self.connected.retain(|s| !unaccounted_players.contains(s));

        // Remove any of them from the history as they will be added more recently
        self.history
            .retain(|p| !unaccounted_players.iter().any(|up| up == p));

        // Shrink to not go past max number of players
        // let num_players = self.history.len() + unaccounted_players.len();
        // for _ in MAX_HISTORY_LEN..num_players {
        //     self.history.pop_front();
        // }

        for p in unaccounted_players {
            self.history.push_back(p);
        }

        // Mark all remaining players as unaccounted, they will be marked as accounted
        // again when they show up in status or another console command.
        self.game_info.values_mut().for_each(GameInfo::next_cycle);
    }

    /// Gets a struct containing all the relevant data on a player in a
    /// serializable format
    pub fn get_serializable_player(&self, steamid: SteamID) -> Player {
        let game_info = self.game_info.get(&steamid);
        let steam_info = self.steam_info.get(&steamid);
        let name = game_info.map_or_else(
            || steam_info.map_or("", |si| &si.account_name),
            |gi| &gi.name,
        );
        let tags: Vec<&str> = self
            .tags
            .get(&steamid)
            .map(|tags| tags.iter().map(AsRef::as_ref).collect())
            .unwrap_or_default();

        let record = self.records.get(&steamid);
        let previous_names = record
            .as_ref()
            .map(|r| r.previous_names().iter().map(AsRef::as_ref).collect())
            .unwrap_or_default();

        let friend_info = self.friend_info.get(&steamid);
        let friends: Vec<&Friend> = friend_info
            .as_ref()
            .map(|fi| fi.friends.iter().collect())
            .unwrap_or_default();

        let local_verdict = record.as_ref().map_or(Verdict::Player, |r| r.verdict());

        Player {
            isSelf: self.user.is_some_and(|user| user == steamid),
            name,
            steamID64: steamid,
            localVerdict: local_verdict,
            steamInfo: steam_info,
            gameInfo: game_info,
            customData: record
                .as_ref()
                .map_or_else(default_custom_data, |r| r.custom_data().clone()),
            convicted: false,
            tags,
            previous_names,
            friends,
            friendsIsPublic: friend_info.and_then(|fi| fi.public),
        }
    }

    pub fn handle_g15(&mut self, players: Vec<g15::G15Player>) {
        for g15 in players {
            let Some(steamid) = g15.steamid else {
                continue;
            };

            if let Some(r) = self.records.get_mut(&steamid) {
                r.mark_seen();
            }

            // Add to connected players if they aren't already
            if !self.connected.contains(&steamid) {
                self.connected.push(steamid);
            }

            // Update game info
            if let Some(game_info) = self.game_info.get_mut(&steamid) {
                if let Some(name) = g15.name.as_ref() {
                    self.records.update_name(steamid, name);
                }
                game_info.update_from_g15(g15);
            } else if let Some(game_info) = GameInfo::new_from_g15(g15) {
                // Update name
                self.records.update_name(steamid, &game_info.name);
                self.game_info.insert(steamid, game_info);
            }
        }
    }

    pub fn handle_status_line(&mut self, status: StatusLine) {
        let steamid = status.steamid;

        if let Some(r) = self.records.get_mut(&steamid) {
            r.mark_seen();
        }

        // Add to connected players if they aren't already
        if !self.connected.contains(&steamid) {
            self.connected.push(steamid);
        }

        if let Some(game_info) = self.game_info.get_mut(&steamid) {
            if status.name != game_info.name {
                self.records.update_name(steamid, &status.name);
            }

            game_info.update_from_status(status);
        } else {
            let game_info = GameInfo::new_from_status(status);

            // Update name
            self.records.update_name(steamid, &game_info.name);
            self.game_info.insert(steamid, game_info);
        }
    }

    #[must_use]
    pub fn get_name(&self, steamid: SteamID) -> Option<&str> {
        if let Some(gi) = self.game_info.get(&steamid) {
            return Some(&gi.name);
        } else if let Some(si) = self.steam_info.get(&steamid) {
            return Some(&si.account_name);
        } else if let Some(last_name) = self
            .records
            .get(&steamid)
            .map(|r| r.previous_names().first())
        {
            return last_name.map(String::as_str);
        }

        None
    }

<<<<<<< HEAD
    pub fn get_name_to_steam_ids_map(&self) -> HashMap<String, SteamID> {
        self.connected
            .iter()
            .filter_map(|s| {
                self.game_info
                    .get(s)
                    .map(|gi| (gi.name.clone(), *s))
            })
            .collect()
=======
    fn locate_steam_info_cache_path() -> Result<PathBuf, ConfigFilesError> {
        Settings::locate_config_directory().map(|p| p.join("steam_cache.bin"))
    }

    /// # Errors
    /// If the file could not be read from disk or the data could not be deserialized
    pub fn load_steam_info(&mut self) -> Result<(), ConfigFilesError> {
        let path = Self::locate_steam_info_cache_path()?;
        self.load_steam_info_from(&path)
    }

    /// # Errors
    /// If the data could not be serialized or the file could not be written back to disk
    pub fn save_steam_info(&self) -> Result<(), ConfigFilesError> {
        let path = Self::locate_steam_info_cache_path()?;
        self.save_steam_info_to(&path)
    }

    pub fn save_steam_info_ok(&self) {
        if let Err(e) = self.save_steam_info() {
            tracing::error!("Failed to save steam info cache: {e}");
        } else {
            tracing::debug!("Saved steam info cache.");
        }
    }

    fn load_steam_info_from(&mut self, path: &Path) -> Result<(), ConfigFilesError> {
        let contents = std::fs::read(path)
            .map_err(|e| ConfigFilesError::IO(path.to_string_lossy().into(), e))?;
        let steam_info = pot::from_slice(&contents)
            .map_err(|e| ConfigFilesError::Pot(path.to_string_lossy().into(), e))?;

        self.steam_info = steam_info;
        Ok(())
    }

    fn save_steam_info_to(&self, path: &Path) -> Result<(), ConfigFilesError> {
        let contents = pot::to_vec(&self.steam_info)
            .map_err(|e| ConfigFilesError::Pot(path.to_string_lossy().into(), e))?;
        std::fs::write(path, contents)
            .map_err(|e| ConfigFilesError::IO(path.to_string_lossy().into(), e))?;

        Ok(())
>>>>>>> 949a02e3
    }
}

impl Serialize for Players {
    fn serialize<S>(&self, serializer: S) -> Result<S::Ok, S::Error>
    where
        S: Serializer,
    {
        let players: Vec<Player> = self
            .connected
            .iter()
            .map(|&s| self.get_serializable_player(s))
            .collect();
        players.serialize(serializer)
    }
}

#[derive(Debug, Clone, Copy, Eq, PartialEq, Serialize, Deserialize)]
#[allow(clippy::module_name_repetitions)]
pub enum PlayerState {
    Active,
    Spawning,
    Disconnected,
}

#[derive(Debug, Clone, Copy, Eq, PartialEq)]
pub enum Team {
    Unassigned = 0,
    Spectators = 1,
    Red = 2,
    Blu = 3,
}

impl TryFrom<u32> for Team {
    type Error = &'static str;
    fn try_from(val: u32) -> Result<Self, Self::Error> {
        match val {
            0 => Ok(Self::Unassigned),
            1 => Ok(Self::Spectators),
            2 => Ok(Self::Red),
            3 => Ok(Self::Blu),
            _ => Err("Not a valid team value"),
        }
    }
}

impl Serialize for Team {
    fn serialize<S>(&self, s: S) -> Result<S::Ok, S::Error>
    where
        S: serde::Serializer,
    {
        s.serialize_u32(*self as u32)
    }
}

#[derive(Debug, Clone, Serialize, Deserialize)]
#[serde(rename_all = "camelCase")]
pub struct SteamInfo {
    #[serde(rename = "name")]
    pub account_name: String,
    pub profile_url: String,
    #[serde(rename = "pfp")]
    pub pfp_url: String,
    pub pfp_hash: String,
    pub profile_visibility: ProfileVisibility,
    pub time_created: Option<i64>,
    pub country_code: Option<String>,
    pub vac_bans: i64,
    pub game_bans: i64,
    pub days_since_last_ban: Option<i64>,
    pub fetched: DateTime<Utc>,
}

#[derive(Debug, Clone, PartialEq, Eq, Serialize, Deserialize)]
pub enum ProfileVisibility {
    Private = 1,
    FriendsOnly = 2,
    Public = 3,
}

impl From<i32> for ProfileVisibility {
    fn from(value: i32) -> Self {
        match value {
            2 => Self::FriendsOnly,
            3 => Self::Public,
            _ => Self::Private,
        }
    }
}

// GameInfo

#[derive(Debug, Clone, Serialize)]
pub struct GameInfo {
    pub name: String,
    pub userid: String,
    pub team: Team,
    pub time: u32,
    pub ping: u32,
    pub loss: u32,
    pub state: PlayerState,
    pub kills: u32,
    pub deaths: u32,
    pub alive: bool,
    #[serde(skip)]
    /// How many cycles has passed since the player has been seen
    last_seen: u32,
}

impl Default for GameInfo {
    fn default() -> Self {
        Self {
            name: String::new(),
            userid: String::new(),
            team: Team::Unassigned,
            time: 0,
            ping: 0,
            loss: 0,
            state: PlayerState::Active,
            kills: 0,
            deaths: 0,
            last_seen: 0,
            alive: false,
        }
    }
}

impl GameInfo {
    pub(crate) fn new() -> Self {
        Self::default()
    }

    pub(crate) fn new_from_g15(g15: G15Player) -> Option<Self> {
        g15.userid.as_ref()?;

        let mut game_info = Self::new();
        game_info.update_from_g15(g15);
        Some(game_info)
    }

    pub(crate) fn new_from_status(status: StatusLine) -> Self {
        let mut game_info = Self::new();
        game_info.update_from_status(status);
        game_info
    }

    pub(crate) fn update_from_g15(&mut self, g15: G15Player) {
        if let Some(name) = g15.name {
            self.name = name;
        }
        if let Some(userid) = g15.userid {
            self.userid = userid;
        }
        if let Some(team) = g15.team {
            self.team = team;
        }
        if let Some(ping) = g15.ping {
            self.ping = ping;
        }
        if let Some(kills) = g15.score {
            self.kills = kills;
        }
        if let Some(deaths) = g15.deaths {
            self.deaths = deaths;
        }
        if let Some(alive) = g15.alive {
            self.alive = alive;
        }

        self.acknowledge();
    }

    pub(crate) fn update_from_status(&mut self, status: StatusLine) {
        self.name = status.name;
        self.userid = status.userid;
        self.time = status.time;
        self.ping = status.ping;
        self.loss = status.loss;

        // Attach the spawning flag manually as it can be easily missed by the parsers due to timing.
        if status.time > 0 && status.time < 30 && self.team == Team::Unassigned {
            self.state = PlayerState::Spawning;
        }
        // Make the Spawning flag "sticky" until they either pick a class or join spectator.
        // Makes it easy to spot bots taking up a player slot that can't be kicked.
        else if self.state != PlayerState::Spawning
            || status.state != PlayerState::Active
            || self.alive
            || self.team == Team::Spectators
        {
            self.state = status.state;
        }

        self.acknowledge();
    }

    pub(crate) fn next_cycle(&mut self) {
        const DISCONNECTED_THRESHOLD: u32 = 1;

        self.last_seen += 1;
        if self.last_seen > DISCONNECTED_THRESHOLD {
            self.state = PlayerState::Disconnected;
        }
    }

    pub(crate) const fn should_prune(&self) -> bool {
        const CYCLE_LIMIT: u32 = 5;
        self.last_seen > CYCLE_LIMIT
    }

    fn acknowledge(&mut self) {
        self.last_seen = 0;

        if self.state == PlayerState::Disconnected {
            self.state = PlayerState::Active;
        }
    }
}

#[derive(Debug, Clone, Serialize)]
pub struct Friend {
    #[serde(rename = "steamID64", serialize_with = "serialize_steamid_as_string")]
    pub steamid: SteamID,
    #[serde(rename = "friendSince")]
    pub friend_since: u64,
}

#[derive(Debug, Serialize, Default)]
pub struct FriendInfo {
    pub public: Option<bool>,
    friends: Vec<Friend>,
}

impl FriendInfo {
    #[must_use]
    pub fn friends(&self) -> &[Friend] {
        &self.friends
    }
}

impl Deref for FriendInfo {
    type Target = Vec<Friend>;

    fn deref(&self) -> &Self::Target {
        &self.friends
    }
}

impl DerefMut for FriendInfo {
    fn deref_mut(&mut self) -> &mut Self::Target {
        &mut self.friends
    }
}

// Useful

#[allow(clippy::trivially_copy_pass_by_ref, clippy::missing_errors_doc)]
pub fn serialize_steamid_as_string<S: Serializer>(
    steamid: &SteamID,
    s: S,
) -> Result<S::Ok, S::Error> {
    format!("{}", u64::from(*steamid)).serialize(s)
}

#[allow(non_snake_case)]
#[derive(Debug, Serialize)]
pub struct Player<'a> {
    pub isSelf: bool,
    pub name: &'a str,
    #[serde(serialize_with = "serialize_steamid_as_string")]
    pub steamID64: SteamID,

    pub steamInfo: Option<&'a SteamInfo>,
    pub gameInfo: Option<&'a GameInfo>,
    pub customData: serde_json::Value,
    pub localVerdict: Verdict,
    pub convicted: bool,
    pub tags: Vec<&'a str>,
    pub previous_names: Vec<&'a str>,

    pub friends: Vec<&'a Friend>,
    pub friendsIsPublic: Option<bool>,
}<|MERGE_RESOLUTION|>--- conflicted
+++ resolved
@@ -374,7 +374,6 @@
         None
     }
 
-<<<<<<< HEAD
     pub fn get_name_to_steam_ids_map(&self) -> HashMap<String, SteamID> {
         self.connected
             .iter()
@@ -384,7 +383,8 @@
                     .map(|gi| (gi.name.clone(), *s))
             })
             .collect()
-=======
+    }
+
     fn locate_steam_info_cache_path() -> Result<PathBuf, ConfigFilesError> {
         Settings::locate_config_directory().map(|p| p.join("steam_cache.bin"))
     }
@@ -428,7 +428,6 @@
             .map_err(|e| ConfigFilesError::IO(path.to_string_lossy().into(), e))?;
 
         Ok(())
->>>>>>> 949a02e3
     }
 }
 
