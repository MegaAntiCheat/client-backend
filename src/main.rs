use std::{
    path::{Path, PathBuf},
    str::FromStr,
    sync::{
        atomic::{AtomicBool, Ordering},
        Arc,
    },
    time::Duration,
};

use args::Args;
use clap::Parser;
use event_loop::{define_events, EventLoop};
use events::emit_on_timer;
use launchoptions::LaunchOptions;
use player::Players;
use player_records::PlayerRecords;
use reqwest::StatusCode;
use server::Server;
use settings::Settings;
use state::MACState;
use tracing_appender::non_blocking::WorkerGuard;
use tracing_subscriber::{
    filter::Directive, fmt::writer::MakeWriterExt, layer::SubscriberExt, util::SubscriberInitExt,
    EnvFilter, Layer,
};
use web::{web_main, WebState};

mod args;
mod command_manager;
mod console;
mod console_events;
mod demo;
mod events;
mod gamefinder;
mod io;
mod launchoptions;
mod masterbase;
mod new_players;
mod player;
mod player_records;
mod server;
mod settings;
mod state;
mod steam_api;
mod web;

use command_manager::{Command, CommandManager, DumbAutoKick};
use console::{ConsoleLog, ConsoleOutput, ConsoleParser, RawConsoleOutput};
use console_events::SseBroadcastMessages;
use demo::{DemoBytes, DemoManager, DemoMessage, DemoWatcher, PrintVotes};
use events::{Preferences, Refresh, UserUpdates};
use new_players::{ExtractNewPlayers, NewPlayers};
use steam_api::{
    FriendLookupResult, LookupFriends, LookupProfiles, ProfileLookupBatchTick, ProfileLookupResult,
};
use web::{WebAPIHandler, WebRequest};

define_events!(
    MACState,
    Message {
        Refresh,

        Command,

        RawConsoleOutput,
        ConsoleOutput,

        NewPlayers,

        ProfileLookupBatchTick,
        ProfileLookupResult,
        FriendLookupResult,

        Preferences,
        UserUpdates,

        WebRequest,

        DemoBytes,
        DemoMessage,
    },
    Handler {
        CommandManager,

        ConsoleParser,
        SseBroadcastMessages,

        ExtractNewPlayers,

        LookupProfiles,
        LookupFriends,

        WebAPIHandler,

        DemoManager,
        PrintVotes,

        DumbAutoKick,
    },
);

#[allow(clippy::too_many_lines)]
fn main() {
    let _guard = init_tracing();

    let args = Args::parse();

    let settings = Settings::load_or_create(&args);
    settings.save_ok();

    let playerlist = PlayerRecords::load_or_create(&args);
    playerlist.save_ok();

    let players = Players::new(playerlist, settings.steam_user());

    let mut state = MACState {
        server: Server::new(),
        settings,
        players,
    };

    check_launch_options(&state.settings);

    let web_port = state.settings.webui_port();

    // The juicy part of the program
    tokio::runtime::Builder::new_multi_thread()
        .enable_all()
        .build()
        .expect("Failed to build async runtime")
        .block_on(async {
            if state.settings.masterbase_key().is_empty() {
                state.settings.upload_demos = false;
                tracing::warn!("No masterbase key is set. If you would like to enable demo uploads, please provision a key at https://megaanticheat.com/provision");
            }
<<<<<<< HEAD
=======

>>>>>>> 949a02e3
            // Close any previous masterbase sessions that might not have finished up
            // properly.
            if state.settings.upload_demos() {
                const TIMEOUT: u64 = 4;
                match tokio::time::timeout(Duration::from_secs(TIMEOUT), async { masterbase::force_close_session(
                    state.settings.masterbase_host(),
                    state.settings.masterbase_key(),
                    state.settings.use_masterbase_http(),
                ).await})
                .await
                {
                    Ok(Ok(r)) if r.status().is_success() => tracing::warn!(
                        "User was previously in a Masterbase session that has now been closed."
                    ),
                    Ok(Ok(r)) if r.status().is_server_error() => tracing::error!(
                    "Error when trying to close any previous Masterbase sessions: Status code {}",
                    r.status()
                ),
                    Ok(Ok(r)) if r.status() == StatusCode::UNAUTHORIZED => {
                        tracing::warn!("Your Masterbase key is not valid, demo uploads will be disabled. Please provision a new one at https://megaanticheat.com/provision");
                        state.settings.upload_demos = false;
                    }
                    Ok(Ok(_)) => tracing::info!("Successfully authenticated with the Masterbase."),
                    Ok(Err(e)) => tracing::error!("Couldn't reach Masterbase: {e}"),
                    Err(_) => {
                        tracing::error!("Connection to masterbase timed out after {TIMEOUT} seconds");
                    }
                }
            }

            // Exit handler
            let running = Arc::new(AtomicBool::new(true));
            let r = running.clone();
            tokio::task::spawn(async move {
                if let Err(e) = tokio::signal::ctrl_c().await {
                    tracing::error!("Error with Ctrl+C handler: {e}");
                }
                r.store(false, Ordering::SeqCst);
            });

            // Autolaunch UI
            if args.autolaunch_ui || state.settings.autolaunch_ui() {
                if let Err(e) = open::that(Path::new(&format!("http://localhost:{web_port}"))) {
                    tracing::error!("Failed to open web browser: {:?}", e);
                }
            }

            // Demo watcher and manager
            let demo_path = state.settings.tf2_directory().join("tf");
            let demo_watcher = if args.dont_parse_demos { None } else { DemoWatcher::new(&demo_path)
                .map_err(|e| {
                    tracing::error!("Could not initialise demo watcher: {e}");
                })
                .ok()};

            // Web API
            let (web_state, web_requests) = WebState::new(state.settings.web_ui_source());
            tokio::task::spawn(async move {
                web_main(web_state, web_port).await;
            });

            // Watch console log
            let log_file_path: PathBuf =
                PathBuf::from(state.settings.tf2_directory()).join("tf/console.log");
            let console_log = Box::new(ConsoleLog::new(log_file_path).await);

            let lookup_batch_timer =
                emit_on_timer(Duration::from_millis(500), || ProfileLookupBatchTick).await;
            let refresh_timer = emit_on_timer(Duration::from_secs(3), || Refresh).await;

            let mut event_loop: EventLoop<MACState, Message, Handler> = EventLoop::new()
                .add_source(console_log)
                .add_source(refresh_timer)
                .add_source(lookup_batch_timer)
                .add_source(Box::new(web_requests))
                .add_handler(DemoManager::new())
                .add_handler(CommandManager::new())
                .add_handler(ConsoleParser::default())
                .add_handler(ExtractNewPlayers)
                .add_handler(LookupProfiles::new())
                .add_handler(LookupFriends::new())
                .add_handler(DumbAutoKick)
                .add_handler(WebAPIHandler::new())
                .add_handler(SseBroadcastMessages);

            if args.print_votes {
                event_loop = event_loop.add_handler(PrintVotes::new());
            }

            if args.dont_parse_demos {
                tracing::info!("Demo parsing has been disabled. This also prevents uploading demos to the masterbase.");
            } else if let Some(dw) = demo_watcher {
                event_loop = event_loop.add_source(Box::new(dw));
            }

            loop {
                if !running.load(Ordering::SeqCst) {
                    tracing::info!("Saving and exiting.");
                    state.players.records.save_ok();
                    state.settings.save_ok();
                    state.players.save_steam_info_ok();
                    std::process::exit(0);
                }

                if event_loop.execute_cycle(&mut state).await.is_none() {
                    tokio::time::sleep(Duration::from_millis(50)).await;
                }
            }
        });
}

#[allow(clippy::cognitive_complexity)]
fn check_launch_options(settings: &Settings) {
    // Launch options and overrides
    let launch_opts = match LaunchOptions::new(
        settings
            .steam_user()
            .expect("Failed to identify the local steam user (failed to find `loginusers.vdf`)"),
    ) {
        Ok(val) => Some(val),
        Err(why) => {
            tracing::warn!("Couldn't verify app launch options: {:?}", why);
            None
        }
    };

    if let Some(opts) = launch_opts {
        // Warn about missing launch options for TF2
        match opts.check_missing_args() {
            Ok(missing_opts) if !missing_opts.is_empty() => {
                tracing::warn!(
                    "Please add the following launch options to your TF2 to allow the MAC client to interface correctly with TF2."
                );
                tracing::warn!("Missing launch options: \"{}\"", missing_opts.join(" "));
            }

            Ok(_) => {
                tracing::info!("All required launch arguments are present!");
            }

            Err(missing_opts_err) => {
                tracing::error!(
                    "Failed to verify app launch options: {:?} (App may continue to function normally)",
                    missing_opts_err
                );
            }
        }
    }
}

fn init_tracing() -> Option<WorkerGuard> {
    if std::env::var("RUST_LOG").is_err() {
        std::env::set_var("RUST_LOG", "info");
    }

    let suppress_hyper = Directive::from_str("hyper=warn").expect("Bad directive");
    let suppress_demo_parser = Directive::from_str("tf_demo_parser=warn").expect("Bad directive");
    let subscriber = tracing_subscriber::registry().with(
        tracing_subscriber::fmt::layer()
            .with_writer(std::io::stderr)
            .with_filter(
                EnvFilter::from_default_env()
                    .add_directive(suppress_hyper.clone())
                    .add_directive(suppress_demo_parser.clone()),
            ),
    );

    match std::fs::File::create("./macclient.log") {
        Ok(latest_log) => {
            let (file_writer, guard) = tracing_appender::non_blocking(latest_log);
            subscriber
                .with(
                    tracing_subscriber::fmt::layer()
                        .with_ansi(false)
                        .with_writer(file_writer.with_max_level(tracing::Level::TRACE))
                        .with_filter(
                            EnvFilter::builder()
                                .parse("debug")
                                .expect("Bad env")
                                .add_directive(suppress_hyper)
                                .add_directive(suppress_demo_parser),
                        ),
                )
                .init();
            Some(guard)
        }
        Err(e) => {
            subscriber.init();
            tracing::error!(
                "Failed to create log file, continuing without persistent logs: {}",
                e
            );
            None
        }
    }
}<|MERGE_RESOLUTION|>--- conflicted
+++ resolved
@@ -134,10 +134,7 @@
                 state.settings.upload_demos = false;
                 tracing::warn!("No masterbase key is set. If you would like to enable demo uploads, please provision a key at https://megaanticheat.com/provision");
             }
-<<<<<<< HEAD
-=======
-
->>>>>>> 949a02e3
+
             // Close any previous masterbase sessions that might not have finished up
             // properly.
             if state.settings.upload_demos() {
