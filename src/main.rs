--- conflicted
+++ resolved
@@ -190,7 +190,6 @@
         tracing::error!("Failed to save playerlist: {:?}", e);
     }
 
-<<<<<<< HEAD
     let steam_user = match settings.get_steam_user() {
         Some(user) => user,
         None => {
@@ -213,10 +212,9 @@
             Vec::new()
         }
     };
-=======
+
     // Check autolaunch ui setting before settings is borrowed
     let autolaunch_ui = args.autolaunch_ui || settings.get_autolaunch_ui();
->>>>>>> 95538ad3
 
     // Initialize State
     State::initialize_state(State::new(settings, playerlist, friendslist));
